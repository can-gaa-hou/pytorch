--- conflicted
+++ resolved
@@ -88,15 +88,12 @@
         cmdclass={
             "clean": BuildClean,  # type: ignore[misc]
         },
-<<<<<<< HEAD
         entry_points={
             "torch.backends": [
                 "torch_openreg = torch_openreg:_autoload",
             ],
         },
-=======
         include_package_data=False,
->>>>>>> 05c41771
     )
 
 
